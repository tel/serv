--- conflicted
+++ resolved
@@ -4,11 +4,7 @@
 import Control.Monad (liftM)
 import qualified Data.ByteString.Char8 as S8
 import           Data.Text             (Text)
-<<<<<<< HEAD
-import           Data.Text.Read
-=======
 import qualified Data.Text             as Text
->>>>>>> 7bb27554
 import qualified Data.Text.Encoding    as Enc
 import           Data.Text.Read        (decimal)
 import           Serv.Internal.RawText
@@ -33,10 +29,6 @@
 instance URIDecode RawText where
   uriDecode text = Right (RawText text)
 
-<<<<<<< HEAD
-instance URIDecode Int where
-  uriDecode = liftM fst . decimal
-=======
 -- | Decoder for any type with a decimal representation. Requires a 'Show'
 -- instance for the error message.
 uriDecodeDecimal :: (Show a, Integral a) => Text -> Either String a
@@ -48,5 +40,4 @@
       | otherwise -> Left ("incomplete parse: " ++ show (a, t))
 
 instance URIDecode Int where uriDecode = uriDecodeDecimal
-instance URIDecode Integer where uriDecode = uriDecodeDecimal
->>>>>>> 7bb27554
+instance URIDecode Integer where uriDecode = uriDecodeDecimal